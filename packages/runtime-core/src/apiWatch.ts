import {
  effect,
  stop,
  isRef,
  Ref,
  ComputedRef,
  ReactiveEffectOptions,
  isReactive,
  ReactiveFlags
} from '@vue/reactivity'
import { SchedulerJob, queuePreFlushCb } from './scheduler'
import {
  EMPTY_OBJ,
  isObject,
  isArray,
  isFunction,
  isString,
  hasChanged,
  NOOP,
  remove,
  isMap,
  isSet,
  isPlainObject
} from '@vue/shared'
import {
  currentInstance,
  ComponentInternalInstance,
  isInSSRComponentSetup,
  recordInstanceBoundEffect
} from './component'
import {
  ErrorCodes,
  callWithErrorHandling,
  callWithAsyncErrorHandling
} from './errorHandling'
import { queuePostRenderEffect } from './renderer'
import { warn } from './warning'
import { DeprecationTypes } from './compat/compatConfig'
import { checkCompatEnabled, isCompatEnabled } from './compat/compatConfig'
import { ObjectWatchOptionItem } from './componentOptions'

export type WatchEffect = (onInvalidate: InvalidateCbRegistrator) => void

export type WatchSource<T = any> = Ref<T> | ComputedRef<T> | (() => T)

export type WatchCallback<V = any, OV = any> = (
  value: V,
  oldValue: OV,
  onInvalidate: InvalidateCbRegistrator
) => any

type MapSources<T, Immediate> = {
  [K in keyof T]: T[K] extends WatchSource<infer V>
    ? Immediate extends true ? (V | undefined) : V
    : T[K] extends object
      ? Immediate extends true ? (T[K] | undefined) : T[K]
      : never
}

type InvalidateCbRegistrator = (cb: () => void) => void

//+ watchEffect 配置选项
export interface WatchOptionsBase {
  //+ 调度模式
  flush?: 'pre' | 'post' | 'sync'
  onTrack?: ReactiveEffectOptions['onTrack']
  onTrigger?: ReactiveEffectOptions['onTrigger']
}

//+ watch 配置选项
export interface WatchOptions<Immediate = boolean> extends WatchOptionsBase {
  immediate?: Immediate
  deep?: boolean
}

export type WatchStopHandle = () => void

// Simple effect.
export function watchEffect(
  effect: WatchEffect,
  options?: WatchOptionsBase
): WatchStopHandle {
  return doWatch(effect, null, options)
}

// initial value for watchers to trigger on undefined initial values
const INITIAL_WATCHER_VALUE = {}

type MultiWatchSources = (WatchSource<unknown> | object)[]

// overload: array of multiple sources + cb
export function watch<
  T extends MultiWatchSources,
  Immediate extends Readonly<boolean> = false
>(
  sources: [...T],
  cb: WatchCallback<MapSources<T, false>, MapSources<T, Immediate>>,
  options?: WatchOptions<Immediate>
): WatchStopHandle

// overload: multiple sources w/ `as const`
// watch([foo, bar] as const, () => {})
// somehow [...T] breaks when the type is readonly
export function watch<
  T extends Readonly<MultiWatchSources>,
  Immediate extends Readonly<boolean> = false
>(
  source: T,
  cb: WatchCallback<MapSources<T, false>, MapSources<T, Immediate>>,
  options?: WatchOptions<Immediate>
): WatchStopHandle

// overload: single source + cb
export function watch<T, Immediate extends Readonly<boolean> = false>(
  source: WatchSource<T>,
  cb: WatchCallback<T, Immediate extends true ? (T | undefined) : T>,
  options?: WatchOptions<Immediate>
): WatchStopHandle

// overload: watching reactive object w/ cb
export function watch<
  T extends object,
  Immediate extends Readonly<boolean> = false
>(
  source: T,
  cb: WatchCallback<T, Immediate extends true ? (T | undefined) : T>,
  options?: WatchOptions<Immediate>
): WatchStopHandle

// implementation
export function watch<T = any, Immediate extends Readonly<boolean> = false>(
  source: T | WatchSource<T>,
  cb: any,
  options?: WatchOptions<Immediate>
): WatchStopHandle {
  if (__DEV__ && !isFunction(cb)) {
    warn(
      `\`watch(fn, options?)\` signature has been moved to a separate API. ` +
        `Use \`watchEffect(fn, options?)\` instead. \`watch\` now only ` +
        `supports \`watch(source, cb, options?) signature.`
    )
  }
  return doWatch(source as any, cb, options)
}

function doWatch(
  source: WatchSource | WatchSource[] | WatchEffect | object,
  cb: WatchCallback | null,
  { immediate, deep, flush, onTrack, onTrigger }: WatchOptions = EMPTY_OBJ,
  instance = currentInstance
): WatchStopHandle {
  if (__DEV__ && !cb) {
    if (immediate !== undefined) {
      warn(
        `watch() "immediate" option is only respected when using the ` +
          `watch(source, callback, options?) signature.`
      )
    }
    if (deep !== undefined) {
      warn(
        `watch() "deep" option is only respected when using the ` +
          `watch(source, callback, options?) signature.`
      )
    }
  }

  const warnInvalidSource = (s: unknown) => {
    warn(
      `Invalid watch source: `,
      s,
      `A watch source can only be a getter/effect function, a ref, ` +
        `a reactive object, or an array of these types.`
    )
  }

  //+ 1. 处理getter ref reactive-obj func
  let getter: () => any
  let forceTrigger = false
<<<<<<< HEAD
  //+ 针对不同resource做出不同的getter处理
=======
  let isMultiSource = false

>>>>>>> b228abb7
  if (isRef(source)) {
    getter = () => (source as Ref).value
    //+ shallowRef,自定义的ref
    forceTrigger = !!(source as Ref)._shallow
  } else if (isReactive(source)) {
    getter = () => source
    deep = true
  } else if (isArray(source)) {
    isMultiSource = true
    forceTrigger = source.some(isReactive)
    getter = () =>
      source.map(s => {
        if (isRef(s)) {
          return s.value
        } else if (isReactive(s)) {
          return traverse(s)
        } else if (isFunction(s)) {
          return callWithErrorHandling(s, instance, ErrorCodes.WATCH_GETTER)
        } else {
          __DEV__ && warnInvalidSource(s)
        }
      })
  } else if (isFunction(source)) {
    if (cb) {
      // getter with cb
      getter = () =>
        callWithErrorHandling(source, instance, ErrorCodes.WATCH_GETTER)
    } else {
      // no cb -> simple effect
      getter = () => {
        if (instance && instance.isUnmounted) {
          return
        }
        // onInvalidate中定义
        if (cleanup) {
          cleanup()
        }
        return callWithAsyncErrorHandling(
          source,
          instance,
          ErrorCodes.WATCH_CALLBACK,
          [onInvalidate]
        )
      }
    }
  } else {
    getter = NOOP
    __DEV__ && warnInvalidSource(source)
  }

<<<<<<< HEAD
  //+ 深度遍历traverse整体reactive-obj
=======
  // 2.x array mutation watch compat
  if (__COMPAT__ && cb && !deep) {
    const baseGetter = getter
    getter = () => {
      const val = baseGetter()
      if (
        isArray(val) &&
        checkCompatEnabled(DeprecationTypes.WATCH_ARRAY, instance)
      ) {
        traverse(val)
      }
      return val
    }
  }

>>>>>>> b228abb7
  if (cb && deep) {
    const baseGetter = getter
    getter = () => traverse(baseGetter())
  }

  //+ 2. 用来存储清除函数
  let cleanup: () => void
<<<<<<< HEAD
  //+ watch函数中注册清除函数副作用行为的hook
  const onInvalidate: InvalidateCbRegistrator = (fn: () => void) => {
=======
  let onInvalidate: InvalidateCbRegistrator = (fn: () => void) => {
>>>>>>> b228abb7
    cleanup = runner.options.onStop = () => {
      callWithErrorHandling(fn, instance, ErrorCodes.WATCH_CLEANUP)
    }
  }

  //+ 在SSR中不需要设置实际的效果，除非它是迫切的，否则应该是noop
  // in SSR there is no need to setup an actual effect, and it should be noop
  // unless it's eager
  if (__NODE_JS__ && isInSSRComponentSetup) {
    // we will also not call the invalidate callback (+ runner is not set up)
    onInvalidate = NOOP
    if (!cb) {
      getter()
    } else if (immediate) {
      callWithAsyncErrorHandling(cb, instance, ErrorCodes.WATCH_CALLBACK, [
        getter(),
        undefined,
        onInvalidate
      ])
    }
    return NOOP
  }

<<<<<<< HEAD
  //+ 3. 生成执行cb的函数
  let oldValue = isArray(source) ? [] : INITIAL_WATCHER_VALUE
  //+ track到的getter中发生了trriger时触发effect的 Scheduler，然后再来调用runner
=======
  let oldValue = isMultiSource ? [] : INITIAL_WATCHER_VALUE
>>>>>>> b228abb7
  const job: SchedulerJob = () => {
    if (!runner.active) {
      return
    }
    if (cb) {
      //+ 求新值
      // watch(source, cb)
      const newValue = runner()
<<<<<<< HEAD
      //+ 深度监听直接执行cb
      if (deep || forceTrigger || hasChanged(newValue, oldValue)) {
        //+ 清除副作用
=======
      if (
        deep ||
        forceTrigger ||
        (isMultiSource
          ? (newValue as any[]).some((v, i) =>
              hasChanged(v, (oldValue as any[])[i])
            )
          : hasChanged(newValue, oldValue)) ||
        (__COMPAT__ &&
          isArray(newValue) &&
          isCompatEnabled(DeprecationTypes.WATCH_ARRAY, instance))
      ) {
>>>>>>> b228abb7
        // cleanup before running cb again
        if (cleanup) {
          cleanup()
        }
        //+ 执行
        callWithAsyncErrorHandling(cb, instance, ErrorCodes.WATCH_CALLBACK, [
          newValue,
          // pass undefined as the old value when it's changed for the first time
          oldValue === INITIAL_WATCHER_VALUE ? undefined : oldValue,
          onInvalidate
        ])
        oldValue = newValue
      }
    } else {
      // watchEffect
      runner()
    }
  }

  // important: mark the job as a watcher callback so that scheduler knows
  // it is allowed to self-trigger (#1727)
  job.allowRecurse = !!cb

  let scheduler: ReactiveEffectOptions['scheduler']
  if (flush === 'sync') {
    scheduler = job as any // the scheduler function gets called directly
  } else if (flush === 'post') {
    //+ 更新后执行
    scheduler = () => queuePostRenderEffect(job, instance && instance.suspense)
  } else {
    // default: 'pre'
    scheduler = () => {
      if (!instance || instance.isMounted) {
        queuePreFlushCb(job)
      } else {
        //+ pre 使用必须在组件挂载完成的情况下，否则直接同步执行
        // with 'pre' option, the first call must happen before
        // the component is mounted so it is called synchronously.
        job()
      }
    }
  }

  //+ 创建副作用函数
  const runner = effect(getter, {
    lazy: true,
    onTrack,
    onTrigger,
    scheduler
  })

  //+ 将watch创建的effect关联到组件实例上，方便组件卸载时停止
  recordInstanceBoundEffect(runner, instance)

  //+ 初始化执行
  // initial run
  if (cb) {
    if (immediate) {
      job()
    } else {
      //+ 求一次值
      oldValue = runner()
    }
  } else if (flush === 'post') {
    queuePostRenderEffect(runner, instance && instance.suspense)
  } else {
    runner()
  }

  //+ 返回 stop
  return () => {
    stop(runner)
    if (instance) {
      remove(instance.effects!, runner)
    }
  }
}

// this.$watch
export function instanceWatch(
  this: ComponentInternalInstance,
  source: string | Function,
  value: WatchCallback | ObjectWatchOptionItem,
  options?: WatchOptions
): WatchStopHandle {
  const publicThis = this.proxy as any
  const getter = isString(source)
    ? source.includes('.')
      ? createPathGetter(publicThis, source)
      : () => publicThis[source]
    : source.bind(publicThis, publicThis)
  let cb
  if (isFunction(value)) {
    cb = value
  } else {
    cb = value.handler as Function
    options = value
  }
  return doWatch(getter, cb.bind(publicThis), options, this)
}

<<<<<<< HEAD
//+ 只是把reactive-obj内部全部访问一遍收集track
=======
export function createPathGetter(ctx: any, path: string) {
  const segments = path.split('.')
  return () => {
    let cur = ctx
    for (let i = 0; i < segments.length && cur; i++) {
      cur = cur[segments[i]]
    }
    return cur
  }
}

>>>>>>> b228abb7
function traverse(value: unknown, seen: Set<unknown> = new Set()) {
  if (
    !isObject(value) ||
    seen.has(value) ||
    (value as any)[ReactiveFlags.SKIP]
  ) {
    return value
  }
  seen.add(value)
  if (isRef(value)) {
    traverse(value.value, seen)
  } else if (isArray(value)) {
    for (let i = 0; i < value.length; i++) {
      traverse(value[i], seen)
    }
  } else if (isSet(value) || isMap(value)) {
    value.forEach((v: any) => {
      traverse(v, seen)
    })
  } else if (isPlainObject(value)) {
    for (const key in value) {
      traverse((value as any)[key], seen)
    }
  }
  return value
}<|MERGE_RESOLUTION|>--- conflicted
+++ resolved
@@ -176,12 +176,9 @@
   //+ 1. 处理getter ref reactive-obj func
   let getter: () => any
   let forceTrigger = false
-<<<<<<< HEAD
   //+ 针对不同resource做出不同的getter处理
-=======
   let isMultiSource = false
 
->>>>>>> b228abb7
   if (isRef(source)) {
     getter = () => (source as Ref).value
     //+ shallowRef,自定义的ref
@@ -232,9 +229,6 @@
     __DEV__ && warnInvalidSource(source)
   }
 
-<<<<<<< HEAD
-  //+ 深度遍历traverse整体reactive-obj
-=======
   // 2.x array mutation watch compat
   if (__COMPAT__ && cb && !deep) {
     const baseGetter = getter
@@ -250,7 +244,7 @@
     }
   }
 
->>>>>>> b228abb7
+  //+ 深度遍历traverse整体reactive-obj
   if (cb && deep) {
     const baseGetter = getter
     getter = () => traverse(baseGetter())
@@ -258,12 +252,8 @@
 
   //+ 2. 用来存储清除函数
   let cleanup: () => void
-<<<<<<< HEAD
   //+ watch函数中注册清除函数副作用行为的hook
-  const onInvalidate: InvalidateCbRegistrator = (fn: () => void) => {
-=======
   let onInvalidate: InvalidateCbRegistrator = (fn: () => void) => {
->>>>>>> b228abb7
     cleanup = runner.options.onStop = () => {
       callWithErrorHandling(fn, instance, ErrorCodes.WATCH_CLEANUP)
     }
@@ -287,13 +277,9 @@
     return NOOP
   }
 
-<<<<<<< HEAD
   //+ 3. 生成执行cb的函数
-  let oldValue = isArray(source) ? [] : INITIAL_WATCHER_VALUE
   //+ track到的getter中发生了trriger时触发effect的 Scheduler，然后再来调用runner
-=======
   let oldValue = isMultiSource ? [] : INITIAL_WATCHER_VALUE
->>>>>>> b228abb7
   const job: SchedulerJob = () => {
     if (!runner.active) {
       return
@@ -302,11 +288,6 @@
       //+ 求新值
       // watch(source, cb)
       const newValue = runner()
-<<<<<<< HEAD
-      //+ 深度监听直接执行cb
-      if (deep || forceTrigger || hasChanged(newValue, oldValue)) {
-        //+ 清除副作用
-=======
       if (
         deep ||
         forceTrigger ||
@@ -319,7 +300,6 @@
           isArray(newValue) &&
           isCompatEnabled(DeprecationTypes.WATCH_ARRAY, instance))
       ) {
->>>>>>> b228abb7
         // cleanup before running cb again
         if (cleanup) {
           cleanup()
@@ -421,9 +401,6 @@
   return doWatch(getter, cb.bind(publicThis), options, this)
 }
 
-<<<<<<< HEAD
-//+ 只是把reactive-obj内部全部访问一遍收集track
-=======
 export function createPathGetter(ctx: any, path: string) {
   const segments = path.split('.')
   return () => {
@@ -435,7 +412,7 @@
   }
 }
 
->>>>>>> b228abb7
+//+ 只是把reactive-obj内部全部访问一遍收集track
 function traverse(value: unknown, seen: Set<unknown> = new Set()) {
   if (
     !isObject(value) ||
