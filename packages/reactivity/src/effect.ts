import { TrackOpTypes, TriggerOpTypes } from './operations'
import { EMPTY_OBJ, isArray, isIntegerKey, isMap } from '@vue/shared'

// The main WeakMap that stores {target -> key -> dep} connections.
// Conceptually, it's easier to think of a dependency as a Dep class
// which maintains a Set of subscribers, but we simply store them as
// raw Sets to reduce memory overhead.
type Dep = Set<ReactiveEffect>
type KeyToDepMap = Map<any, Dep>
const targetMap = new WeakMap<any, KeyToDepMap>()

export interface ReactiveEffect<T = any> {
  (): T
  _isEffect: true
  id: number
  active: boolean
  raw: () => T
  deps: Array<Dep>
  //+ deps 就是 effect 中所依赖的 key 对应的 set 集合数组
  options: ReactiveEffectOptions
  allowRecurse: boolean
}

export interface ReactiveEffectOptions {
  lazy?: boolean
  //+ 是否延迟触发 effect
  scheduler?: (job: ReactiveEffect) => void
  //+ 调度函数
  onTrack?: (event: DebuggerEvent) => void
  //+ 追踪时触发
  onTrigger?: (event: DebuggerEvent) => void
  //+ 触发回调时触发
  onStop?: () => void
<<<<<<< HEAD
  //+ 停止监听时触发
=======
  /**
   * Indicates whether the job is allowed to recursively trigger itself when
   * managed by the scheduler.
   *
   * By default, a job cannot trigger itself because some built-in method calls,
   * e.g. Array.prototype.push actually performs reads as well (#1740) which
   * can lead to confusing infinite loops.
   * The allowed cases are component update functions and watch callbacks.
   * Component update functions may update child component props, which in turn
   * trigger flush: "pre" watch callbacks that mutates state that the parent
   * relies on (#1801). Watch callbacks doesn't track its dependencies so if it
   * triggers itself again, it's likely intentional and it is the user's
   * responsibility to perform recursive state mutation that eventually
   * stabilizes (#1727).
   */
>>>>>>> b228abb7
  allowRecurse?: boolean
  //+ 允许自执行
}

export type DebuggerEvent = {
  effect: ReactiveEffect
  target: object
  type: TrackOpTypes | TriggerOpTypes
  key: any
} & DebuggerEventExtraInfo

export interface DebuggerEventExtraInfo {
  newValue?: any
  oldValue?: any
  oldTarget?: Map<any, any> | Set<any>
}

const effectStack: ReactiveEffect[] = []
let activeEffect: ReactiveEffect | undefined
//+ 存在激活的副作用

export const ITERATE_KEY = Symbol(__DEV__ ? 'iterate' : '')
export const MAP_KEY_ITERATE_KEY = Symbol(__DEV__ ? 'Map key iterate' : '')

export function isEffect(fn: any): fn is ReactiveEffect {
  return fn && fn._isEffect === true
}

export function effect<T = any>(
  fn: () => T,
  options: ReactiveEffectOptions = EMPTY_OBJ
  //+ 默认为空 更新组件的effect会用到
): ReactiveEffect<T> {
  //+ 判断传入的fn是不是effect，如果是的话取出原始值
  if (isEffect(fn)) {
    fn = fn.raw
  }
  //+ 调用 createReactiveEffect 创建 新的effect
  const effect = createReactiveEffect(fn, options)
  //+ 是不是立即执行
  if (!options.lazy) {
    effect()
  }
  return effect
}

export function stop(effect: ReactiveEffect) {
  if (effect.active) {
    cleanup(effect)
    if (effect.options.onStop) {
      effect.options.onStop()
    }
    effect.active = false
  }
}

let uid = 0

function createReactiveEffect<T = any>(
  fn: () => T,
  options: ReactiveEffectOptions
): ReactiveEffect<T> {
  const effect = function reactiveEffect(): unknown {
    if (!effect.active) {
<<<<<<< HEAD
      //+ 在没有激活的情况下返回自定义调度函数或者说是原函数的结果
      return options.scheduler ? undefined : fn()
=======
      return fn()
>>>>>>> b228abb7
    }
    //+ 首先判断是否当前 effect 是否在 effectStack 当中，
    //+ 如果在，则不进行调用，这个主要是为了避免死循环
    //+ 可以看下测试用例 should avoid infinite loops with other effects
    if (!effectStack.includes(effect)) {
      //+ 清除依赖, 每次 effect 运行都会重新收集依赖,
      cleanup(effect)
      //+ 开始重新收集依赖
      try {
        enableTracking()
        //+ 允许追踪当前effect
        effectStack.push(effect)
        //+  effect 放入 effectStack
        activeEffect = effect
        return fn()
      } finally {
        // 执行完毕
        effectStack.pop()
        //+ 激活effect返回之前的状态
        //+ 恢复上一次effect信息，即本次允许追踪信息出栈
        resetTracking()
        activeEffect = effectStack[effectStack.length - 1]
      }
    }
  } as ReactiveEffect
  effect.id = uid++
  //+ 自增id， 唯一标识effect
  effect.allowRecurse = !!options.allowRecurse
  //+ 是否允许递归（允许循环调用自己）
  effect._isEffect = true
  effect.active = true
  //+ 是否激活
  effect.raw = fn
  effect.deps = []
  //+ 持有当前 effect 的dep 数组
  effect.options = options
  //+ 入参
  return effect
}

// 清除副作用的依赖
function cleanup(effect: ReactiveEffect) {
  const { deps } = effect
  //+ deps 是持有 effect 的依赖数组
  if (deps.length) {
    for (let i = 0; i < deps.length; i++) {
      //+ 此时清除的是什么
      //+ delete的是这次track会触发那些effect，把这个在执行的effect从这次track中去除，避免重复触发
      deps[i].delete(effect)
    }
    deps.length = 0
  }
}

let shouldTrack = true
const trackStack: boolean[] = []

export function pauseTracking() {
  trackStack.push(shouldTrack)
  shouldTrack = false
}

export function enableTracking() {
  trackStack.push(shouldTrack)
  shouldTrack = true
}

export function resetTracking() {
  const last = trackStack.pop()
  shouldTrack = last === undefined ? true : last
}

// 询问targetMap有没有该target（引用属性），没有则设置target为键，value为空的Map，depsMap。
// 查看value存在不存在key，不存在则创建一个空的Set，dep。
// 查看dep存在不存在effect，不存在则存放当前activeEffect，給当前activeEffect.deps.push(dep)。
// 一个全局收集器收集target，key，activeEffect，由于追踪响应行为的是key，所以在key的层级存放activeEffect。
// 如果用对象来描述Map 用数组描述Set，那么以下就是当前测试变量a得出的结果
// { target: { key: [ activeEffect ] } }
export function track(target: object, type: TrackOpTypes, key: unknown) {
  //+ 依赖收集进行的前置条件：
  // 1. 全局收集标识开启
  // 2. 存在激活的副作用
  if (!shouldTrack || activeEffect === undefined) {
    return
  }
  //+ 创建依赖收集map target ---> deps ---> effect
  //+ key 对应的effect
  let depsMap = targetMap.get(target)
  if (!depsMap) {
    //+ init
    targetMap.set(target, (depsMap = new Map()))
  }
  let dep = depsMap.get(key)
  if (!dep) {
    //+ init
    depsMap.set(key, (dep = new Set()))
  }
  //+  key 的 依赖 Set 集合 不包括当前激活副作用
  if (!dep.has(activeEffect)) {
    //+ 依赖收集副作用
    dep.add(activeEffect)
    //+ 副作用中保存当前依赖Set（dep存储的是这个target下所有的effect）
    //+ 方便effect clean的时候快速删除
    activeEffect.deps.push(dep)
    // Set<ReactiveEffect>
    // 开发环境触发收集的hooks
    if (__DEV__ && activeEffect.options.onTrack) {
      activeEffect.options.onTrack({
        effect: activeEffect,
        target,
        type,
        key
      })
    }
  }
}

export function trigger(
  target: object,
  type: TriggerOpTypes,
  key?: unknown,
  newValue?: unknown,
  oldValue?: unknown,
  oldTarget?: Map<unknown, unknown> | Set<unknown>
) {
  const depsMap = targetMap.get(target)
  // Map<any, Set<ReactiveEffect>>
  if (!depsMap) {
    // never been tracked
    return
  }

  const effects = new Set<ReactiveEffect>()
  const add = (effectsToAdd: Set<ReactiveEffect> | undefined) => {
    if (effectsToAdd) {
      effectsToAdd.forEach(effect => {
        //+ 不是当前激活的副作用或者允许自执行的才被加入到集合中
        if (effect !== activeEffect || effect.allowRecurse) {
          effects.add(effect)
        }
      })
    }
  }

  //+ 收集各种触发条件下的副作用
  if (type === TriggerOpTypes.CLEAR) {
    //+ Map或Set被清空时需要调用整个target对应的所有effect
    //+ 测试用例在reactivity/__test__/collections/Map.sepc.ts
    //+ 全局搜索 'should observe size mutations'
    // collection being cleared
    // trigger all effects for target
    depsMap.forEach(add)
  } else if (key === 'length' && isArray(target)) {
    //+ taregt是数组的情况下 我们修改其length长度，是一种修改操作
    //+ 数组长度变更，触发length的track或者索引在后的
    depsMap.forEach((dep, key) => {
      if (key === 'length' || key >= (newValue as number)) {
        add(dep)
      }
    })
  } else {
    //+ 直接添加所有有依赖的副作用函数
    // schedule runs for SET | ADD | DELETE
    if (key !== void 0) {
      add(depsMap.get(key))
    }

    // also run for iteration key on ADD | DELETE | Map.SET
    switch (type) {
      case TriggerOpTypes.ADD:
        if (!isArray(target)) {
          //+ 触发原值的迭代器事件
          add(depsMap.get(ITERATE_KEY))
          if (isMap(target)) {
            //+ map的迭代器事件
            add(depsMap.get(MAP_KEY_ITERATE_KEY))
          }
        } else if (isIntegerKey(key)) {
          //+ 添加新的index，触发的更新是length
          // new index added to array -> length changes
          add(depsMap.get('length'))
        }
        break
      case TriggerOpTypes.DELETE:
        if (!isArray(target)) {
          // 同上
          add(depsMap.get(ITERATE_KEY))
          if (isMap(target)) {
            add(depsMap.get(MAP_KEY_ITERATE_KEY))
          }
        }
        break
      case TriggerOpTypes.SET:
        //+ 其他情况已经在这个else的头部处理了
        if (isMap(target)) {
          add(depsMap.get(ITERATE_KEY))
        }
        break
    }
  }

  const run = (effect: ReactiveEffect) => {
    if (__DEV__ && effect.options.onTrigger) {
      effect.options.onTrigger({
        effect,
        target,
        key,
        type,
        newValue,
        oldValue,
        oldTarget
      })
    }
    if (effect.options.scheduler) {
      //+ 渲染processComponent的时候在setupRenderEffect方法中，
      //+ instance.update = effect(()=>{}, prodEffectOptions)
      //+ 最终相当于是queueJob(effect)
      effect.options.scheduler(effect)
    } else {
      effect()
    }
  }

  effects.forEach(run)
}<|MERGE_RESOLUTION|>--- conflicted
+++ resolved
@@ -31,9 +31,7 @@
   onTrigger?: (event: DebuggerEvent) => void
   //+ 触发回调时触发
   onStop?: () => void
-<<<<<<< HEAD
   //+ 停止监听时触发
-=======
   /**
    * Indicates whether the job is allowed to recursively trigger itself when
    * managed by the scheduler.
@@ -49,7 +47,6 @@
    * responsibility to perform recursive state mutation that eventually
    * stabilizes (#1727).
    */
->>>>>>> b228abb7
   allowRecurse?: boolean
   //+ 允许自执行
 }
@@ -114,12 +111,7 @@
 ): ReactiveEffect<T> {
   const effect = function reactiveEffect(): unknown {
     if (!effect.active) {
-<<<<<<< HEAD
-      //+ 在没有激活的情况下返回自定义调度函数或者说是原函数的结果
-      return options.scheduler ? undefined : fn()
-=======
       return fn()
->>>>>>> b228abb7
     }
     //+ 首先判断是否当前 effect 是否在 effectStack 当中，
     //+ 如果在，则不进行调用，这个主要是为了避免死循环
