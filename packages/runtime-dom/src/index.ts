import {
  createRenderer,
  createHydrationRenderer,
  warn,
  RootRenderFunction,
  CreateAppFunction,
  Renderer,
  HydrationRenderer,
  App,
  RootHydrateFunction,
  isRuntimeOnly,
  DeprecationTypes,
  compatUtils
} from '@vue/runtime-core'
import { nodeOps } from './nodeOps'
import { patchProp, forcePatchProp } from './patchProp'
// Importing from the compiler, will be tree-shaken in prod
import { isFunction, isString, isHTMLTag, isSVGTag, extend } from '@vue/shared'

declare module '@vue/reactivity' {
  export interface RefUnwrapBailTypes {
    // Note: if updating this, also update `types/refBail.d.ts`.
    runtimeDOMBailTypes: Node | Window
  }
}

const rendererOptions = extend({ patchProp, forcePatchProp }, nodeOps)

// lazy create the renderer - this makes core renderer logic tree-shakable
// in case the user only imports reactivity utilities from Vue.
let renderer: Renderer<Element> | HydrationRenderer

let enabledHydration = false

function ensureRenderer() {
  // 得到渲染器
  return renderer || (renderer = createRenderer<Node, Element>(rendererOptions))
}

function ensureHydrationRenderer() {
  renderer = enabledHydration
    ? renderer
    : createHydrationRenderer(rendererOptions)
  enabledHydration = true
  return renderer as HydrationRenderer
}

// use explicit type casts here to avoid import() calls in rolled-up d.ts
export const render = ((...args) => {
  ensureRenderer().render(...args)
}) as RootRenderFunction<Element>

export const hydrate = ((...args) => {
  ensureHydrationRenderer().hydrate(...args)
}) as RootHydrateFunction

export const createApp = ((...args) => {
  //+ 创建渲染器并调用渲染器的createApp方法创建app实例
  const app = ensureRenderer().createApp(...args)

  if (__DEV__) {
    injectNativeTagCheck(app)
    injectCompilerOptionsCheck(app)
  }

  const { mount } = app
  //+ 重写app的mount方法

  app.mount = (containerOrSelector: Element | ShadowRoot | string): any => {
    //+ 标准化容器 element | string --> element
    const container = normalizeContainer(containerOrSelector)
    if (!container) return
<<<<<<< HEAD
    //+ 拿到App组件
=======

>>>>>>> b228abb7
    const component = app._component
    //+ 如果既不是函数组件也没有render和模板则容器元素的innerHtml当作模板
    if (!isFunction(component) && !component.render && !component.template) {
      // __UNSAFE__
      // Reason: potential execution of JS expressions in in-DOM template.
      // The user must make sure the in-DOM template is trusted. If it's
      // rendered by the server, the template should not contain any user data.
      component.template = container.innerHTML
      // 2.x compat check
      if (__COMPAT__ && __DEV__) {
        for (let i = 0; i < container.attributes.length; i++) {
          const attr = container.attributes[i]
          if (attr.name !== 'v-cloak' && /^(v-|:|@)/.test(attr.name)) {
            compatUtils.warnDeprecation(
              DeprecationTypes.GLOBAL_MOUNT_CONTAINER,
              null
            )
            break
          }
        }
      }
    }
<<<<<<< HEAD
    //+ 挂载前清空容器
    // clear content before mounting
    container.innerHTML = ''
    //+ 执行挂载
    const proxy = mount(container)
=======

    // clear content before mounting
    container.innerHTML = ''
    const proxy = mount(container, false, container instanceof SVGElement)
>>>>>>> b228abb7
    if (container instanceof Element) {
      container.removeAttribute('v-cloak')
      container.setAttribute('data-v-app', '')
    }
    return proxy
  }

  return app
}) as CreateAppFunction<Element>

export const createSSRApp = ((...args) => {
  const app = ensureHydrationRenderer().createApp(...args)

  if (__DEV__) {
    injectNativeTagCheck(app)
    injectCompilerOptionsCheck(app)
  }

  const { mount } = app
  app.mount = (containerOrSelector: Element | ShadowRoot | string): any => {
    const container = normalizeContainer(containerOrSelector)
    if (container) {
      return mount(container, true, container instanceof SVGElement)
    }
  }

  return app
}) as CreateAppFunction<Element>

function injectNativeTagCheck(app: App) {
  // Inject `isNativeTag`
  // this is used for component name validation (dev only)
  Object.defineProperty(app.config, 'isNativeTag', {
    value: (tag: string) => isHTMLTag(tag) || isSVGTag(tag),
    writable: false
  })
}

// dev only
function injectCompilerOptionsCheck(app: App) {
  if (isRuntimeOnly()) {
    const isCustomElement = app.config.isCustomElement
    Object.defineProperty(app.config, 'isCustomElement', {
      get() {
        return isCustomElement
      },
      set() {
        warn(
          `The \`isCustomElement\` config option is deprecated. Use ` +
            `\`compilerOptions.isCustomElement\` instead.`
        )
      }
    })

    const compilerOptions = app.config.compilerOptions
    const msg =
      `The \`compilerOptions\` config option is only respected when using ` +
      `a build of Vue.js that includes the runtime compiler (aka "full build"). ` +
      `Since you are using the runtime-only build, \`compilerOptions\` ` +
      `must be passed to \`@vue/compiler-dom\` in the build setup instead.\n` +
      `- For vue-loader: pass it via vue-loader's \`compilerOptions\` loader option.\n` +
      `- For vue-cli: see https://cli.vuejs.org/guide/webpack.html#modifying-options-of-a-loader\n` +
      `- For vite: pass it via @vitejs/plugin-vue options. See https://github.com/vitejs/vite/tree/main/packages/plugin-vue#example-for-passing-options-to-vuecompiler-dom`

    Object.defineProperty(app.config, 'compilerOptions', {
      get() {
        warn(msg)
        return compilerOptions
      },
      set() {
        warn(msg)
      }
    })
  }
}

function normalizeContainer(
  container: Element | ShadowRoot | string
): Element | null {
  if (isString(container)) {
    const res = document.querySelector(container)
    if (__DEV__ && !res) {
      warn(
        `Failed to mount app: mount target selector "${container}" returned null.`
      )
    }
    return res
  }
  if (
    __DEV__ &&
    container instanceof window.ShadowRoot &&
    container.mode === 'closed'
  ) {
    warn(
      `mounting on a ShadowRoot with \`{mode: "closed"}\` may lead to unpredictable bugs`
    )
  }
  return container as any
}

// SFC CSS utilities
export { useCssModule } from './helpers/useCssModule'
export { useCssVars } from './helpers/useCssVars'

// DOM-only components
export { Transition, TransitionProps } from './components/Transition'
export {
  TransitionGroup,
  TransitionGroupProps
} from './components/TransitionGroup'

// **Internal** DOM-only runtime directive helpers
export {
  vModelText,
  vModelCheckbox,
  vModelRadio,
  vModelSelect,
  vModelDynamic
} from './directives/vModel'
export { withModifiers, withKeys } from './directives/vOn'
export { vShow } from './directives/vShow'

// re-export everything from core
// h, Component, reactivity API, nextTick, flags & types
export * from '@vue/runtime-core'<|MERGE_RESOLUTION|>--- conflicted
+++ resolved
@@ -70,11 +70,6 @@
     //+ 标准化容器 element | string --> element
     const container = normalizeContainer(containerOrSelector)
     if (!container) return
-<<<<<<< HEAD
-    //+ 拿到App组件
-=======
-
->>>>>>> b228abb7
     const component = app._component
     //+ 如果既不是函数组件也没有render和模板则容器元素的innerHtml当作模板
     if (!isFunction(component) && !component.render && !component.template) {
@@ -97,18 +92,11 @@
         }
       }
     }
-<<<<<<< HEAD
+
+    // clear content before mounting
     //+ 挂载前清空容器
-    // clear content before mounting
-    container.innerHTML = ''
-    //+ 执行挂载
-    const proxy = mount(container)
-=======
-
-    // clear content before mounting
     container.innerHTML = ''
     const proxy = mount(container, false, container instanceof SVGElement)
->>>>>>> b228abb7
     if (container instanceof Element) {
       container.removeAttribute('v-cloak')
       container.setAttribute('data-v-app', '')
